--- conflicted
+++ resolved
@@ -188,11 +188,7 @@
     req.bankSel | sum
   }
   // Access the banks
-<<<<<<< HEAD
-  val regout = Vec((cc_banks zip cc_blindmask_banks).zipWithIndex.map { case (((b_data, omSRAM_data), (b_bmask, omSRAM_bmask)), i) =>
-=======
-  val regout = Vec(cc_banks.zipWithIndex.map { case (b, i) =>
->>>>>>> 2e47c707
+  val regout = Vec((cc_banks zip cc_blindmask_banks).zipWithIndex.map { case ((b_data, b_bmask), i) =>
     val en  = reqs.map(_.bankEn(i)).reduce(_||_)
     val sel = reqs.map(_.bankSel(i))
     val wen = PriorityMux(sel, reqs.map(_.wen))
